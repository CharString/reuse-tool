#!/usr/bin/env python3
# -*- coding: utf-8 -*-
#
# This file is part of reuse.  It is copyrighted by the contributors recorded
# in the version control history of the file, available from its original
# location: https://git.fsfe.org/reuse/reuse
#
# reuse is free software: you can redistribute it and/or modify it under the
# terms of the GNU General Public License as published by the Free Software
# Foundation, either version 3 of the License, or (at your option) any later
# version.
#
# reuse is distributed in the hope that it will be useful, but WITHOUT ANY
# WARRANTY; without even the implied warranty of MERCHANTABILITY or FITNESS FOR
# A PARTICULAR PURPOSE.  See the GNU General Public License for more details.
#
# You should have received a copy of the GNU General Public License along with
# reuse.  If not, see <http://www.gnu.org/licenses/>.
#
# SPDX-License-Identifier: GPL-3.0+
# License-Filename: LICENSES/GPL-3.0.txt

"""reuse is a tool for compliance with the REUSE Project recommendations."""

# pylint: disable=ungrouped-imports

import datetime
import hashlib
import logging
import os
import re
import sys
from collections import namedtuple
from pathlib import Path
from typing import BinaryIO, Iterator, Optional, TextIO
from uuid import uuid4

from debian.copyright import Copyright

from ._util import GIT_EXE, PathLike, execute_command, in_git_repo

__author__ = 'Carmen Bianca Bakker'
__email__ = 'carmenbianca@fsfe.org'
__license__ = 'GPLv3+'
__version__ = '0.0.4'

_logger = logging.getLogger(__name__)  # pylint: disable=invalid-name

_LICENSE_PATTERN = re.compile(r'SPDX-License-Identifier: (.*)')
_LICENSE_FILENAME_PATTERN = re.compile(r'License-Filename: (.*)')
_COPYRIGHT_PATTERN = re.compile(r'(Copyright .*)')

_IGNORE_DIR_PATTERNS = [
    re.compile(r'\.git'),
    re.compile(r'^\.svn$'),
    re.compile(r'^LICEN[CS]ES$'),
    re.compile(r'^debian$'),
]

_IGNORE_FILE_PATTERNS = [
    re.compile(r'^LICEN[CS]E'),
    re.compile(r'^COPYING'),
    re.compile(r'.*\.license$'),
    re.compile(r'.*\.spdx$'),
    re.compile(r'^\.gitignore$'),
]

LicenseInfo = namedtuple(
    'LicenseInfo',
    ['licenses', 'filenames', 'copyright_lines'])


class ReuseException(Exception):
    """Base exception."""


class LicenseInfoNotFound(ReuseException):
    """Could not find license for file."""


def _checksum(file_object: BinaryIO, hash_function) -> str:
    """Return checksum of *file_object*."""
    result = hash_function()
    for chunk in iter(
            lambda: file_object.read(128 * result.block_size), b''):
        result.update(chunk)
    return result.hexdigest()


def _copyright_from_debian(
        path: PathLike,
        copyright: Copyright) -> Optional[LicenseInfo]:
    """Find the license information of *path* in the Debian copyright object.
    """
    result = copyright.find_files_paragraph(str(path))

    if result is None:
        raise LicenseInfoNotFound()

    _logger.debug('%s covered by debian/copyright', path)

    return LicenseInfo(
        [result.license.synopsis],
        [],
        list(map(str.strip, result.copyright.splitlines())))


def extract_license_info(file_object: TextIO) -> LicenseInfo:
    """Extract license information from comments in a file."""
    # TODO: This feels wrong.  Somehow detect whether file contains text?  I
    # don't frankly know how this is normally handled.
    try:
        text = file_object.read()
    except UnicodeDecodeError as error:
        _logger.warning('%s could not be decoded as Unicode', file_object.name)
        raise LicenseInfoNotFound('could not decode') from error

    # TODO: Make this more efficient than doing a regex over the entire file.
    # Though, on a sidenote, it's pretty damn fast.
    license_matches = _LICENSE_PATTERN.findall(text)
    license_filename_matches = _LICENSE_FILENAME_PATTERN.findall(text)
    copyright_matches = _COPYRIGHT_PATTERN.findall(text)

    if not any(license_matches):
        _logger.debug(
            '%s does not contain license information', file_object.name)
        raise LicenseInfoNotFound('no license information found')
    if len(license_matches) != len(license_filename_matches):
        # TODO: Figure out if this is something that needs to be handled.  At
        # first sight yes, but what if the two licenses are GPL-3.0 and
        # GPL-3.0+ and they both point to the same file?
        pass

    return LicenseInfo(
        license_matches,
        license_filename_matches,
        copyright_matches)


class Project:
    """Holds a project's root, more or less.  This is very convenient, because
    a lot of interactions require knowing where you are in relation to the
    project root.
    """

    def __init__(self, root: PathLike):
        self._root = Path(root)
        if not self._root.is_dir():
            raise ReuseException('%s is no valid path' % self._root)

        self._is_git_repo = None
        # Use '0' as None, because None is a valid value...
        self._copyright_val = 0
        self._detected_license_files = set()

    def all_files(self, directory: PathLike = None) -> Iterator[Path]:
        """Yield all files in *directory* and its subdirectories.

        The files that are not yielded are:

        - Files ignored by VCS (e.g., see .gitignore)

        - Files/directories matching IGNORE_*_PATTERNS.
        """
        if directory is None:
            directory = self._root
        directory = Path(directory)

        for root, dirs, files in os.walk(str(directory)):
            root = Path(root)
            _logger.debug('currently walking in %s', root)

            # Don't walk ignored directories
            for dir_ in list(dirs):
                for pattern in _IGNORE_DIR_PATTERNS:
                    if pattern.match(dir_):
                        _logger.debug('ignoring %s - reuse', root / dir_)
                        dirs.remove(dir_)
                if self._ignored_by_vcs(root / dir_):
                    _logger.debug(
                        'ignoring %s - ignored by vcs', root / dir_)
                    dirs.remove(dir_)

            # Filter files.
            for file_ in files:
                # General ignored files
                try:
                    for pattern in _IGNORE_FILE_PATTERNS:
                        if pattern.match(file_):
                            _logger.debug('ignoring %s - reuse', root / file_)
                            # Have to continue the outer loop here, so throw an
                            # exception.  Not the cleanest solution.
                            raise ReuseException()
                except ReuseException:
                    continue

                if self._ignored_by_vcs(root / file_):
                    _logger.debug('ignoring %s - ignored by vcs', root / file_)
                    continue

                _logger.debug('yielding %s', file_)
                yield root / file_

    def license_info_of(
            self,
            path: PathLike,
            ignore_debian: bool = False) -> LicenseInfo:
        """Get the license information of *path*."""
        path = Path(path)
        license_path = Path('{}.license'.format(path))

        if license_path.exists():
            _logger.debug(
                'detected %s license file, searching that instead',
                license_path)
        else:
            license_path = path

        _logger.debug('searching %s for license information', path)

        with license_path.open() as fp:
            try:
                return extract_license_info(fp)
            except LicenseInfoNotFound:
                pass

        if ignore_debian or not self._copyright:
            raise LicenseInfoNotFound()

        try:
            return _copyright_from_debian(
                self._relative_from_root(path),
                self._copyright)
        except LicenseInfoNotFound:
            raise

    def unlicensed(
            self,
            path: PathLike,
            ignore_debian: bool = False) -> Iterator[Path]:
        """Yield all unlicensed files under path."""
        for file_ in self.all_files(path):
            try:
                self.license_info_of(file_, ignore_debian=ignore_debian)
            except LicenseInfoNotFound:
                yield file_

    def bill_of_materials(self, out=sys.stdout) -> None:
        """Generate a bill of materials from the project.  The bill of
        materials is written to *out*.

        See https://spdx.org/specifications.
        """
        # Write mandatory tags
        out.write('SPDXVersion: SPDX-2.1\n')
        out.write('DataLicense: CC0-1.0\n')
        out.write('SPDXID: SPDXRef-DOCUMENT\n')

        out.write('DocumentName: {}\n'.format(self._root.resolve().name))
        # TODO: Generate UUID from git revision maybe
        # TODO: Fix the URL
        out.write(
            'DocumentNamespace: '
            'http://spdx.org/spdxdocs/spdx-v2.1-{}\n'.format(uuid4()))

        # Author
        # TODO: Fix Person and Organization
        out.write('Creator: Person: Anonymous ()\n')
        out.write('Creator: Organization: Anonymous ()\n')
        out.write('Creator: Tool: reuse-{}\n'.format(__version__))

        now = datetime.datetime.utcnow()
        out.write('Created: {}Z\n'.format(now.isoformat(timespec='seconds')))
        out.write(
            'CreatorComment: <text>This document was created automatically '
            'using available license information consistent with the '
            'REUSE project.</text>\n')

        all_files = list(self.all_files())

        # List all DESCRIBES relationships.  This involves some code
        # duplication in determining the relative path to the file and its
        # hash.
        for file_ in all_files:
            relative = self._relative_from_root(file_)
            ref = hashlib.sha1(relative.encode('utf-8')).hexdigest()
            out.write(
                'Relationship: SPDXRef-DOCUMENT describes '
                'SPDXRef-{}\n'.format(ref))

        # File information
        for file_ in all_files:
            out.write('\n')
            self._file_information(file_, out)

        # Licenses
        for file_ in self._detected_license_files:
            if not Path(file_).exists():
                _logger.warning('could not find %s', file_)
                continue
            out.write('\n')
            out.write(
                'LicenseID: LicenseRef-{}\n'.format(
                    hashlib.sha1(str(file_).encode('utf-8')).hexdigest()))
            # TODO: Maybe do an assertion here
            out.write('LicenseName: NOASSERTION\n')

            with (self._root / file_).open() as fp:
                out.write('ExtractedText: <text>{}</text>\n'.format(fp.read()))

    @property
    def is_git_repo(self) -> bool:
        """Is the project a git repository?  Cache the result."""
        if self._is_git_repo is None:
            self._is_git_repo = in_git_repo(self._root)
        return self._is_git_repo

    @property
    def _copyright(self) -> Optional[Copyright]:
        if self._copyright_val == 0:
            copyright_path = self._root / 'debian' / 'copyright'
            if copyright_path.exists():
                with copyright_path.open() as fp:
                    self._copyright_val = Copyright(fp)
            else:
                self._copyright_val = None
        return self._copyright_val

    def _ignored_by_git(self, path: PathLike) -> bool:
        """Is *path* covered by the ignore mechanism of git?

        Always return False if git is not installed.
        """
        path = self._relative_from_root(path)
        if GIT_EXE is None:
            return False

        command = [GIT_EXE, 'check-ignore', str(path)]
        result = execute_command(command, _logger, cwd=str(self._root))

        return not result.returncode

    def _ignored_by_vcs(self, path: PathLike) -> bool:
        """Is *path* covered by the ignore mechanism of the VCS (e.g.,
        .gitignore)?
        """
        if self.is_git_repo:
            return self._ignored_by_git(path)
        return False

    def _relative_from_root(self, path: PathLike) -> Path:
        """If the project root is /tmp/project, and *path* is
        /tmp/project/src/file, then return src/file.
        """
        path = Path(path).resolve()
<<<<<<< HEAD
        common = os.path.commonpath([str(path), str(self._root.resolve())])
        return Path(str(path).replace(common + '/', ''))
=======
        common = os.path.commonpath([path, self._root.resolve()]) + '/'
        return str(path).replace(common, '')

    def _file_information(self, path: PathLike, out=sys.stdout) -> None:
        """Create SPDX File Information for *path*."""
        relative = self._relative_from_root(path)
        encoded = relative.encode('utf-8')
        out.write('FileName: ./{}\n'.format(relative))
        out.write('SPDXID: SPDXRef-{}\n'.format(
            hashlib.sha1(encoded).hexdigest()))

        with path.open('rb') as fp:
            out.write(
                'FileChecksum: SHA1: {}\n'.format(
                    _checksum(fp, hashlib.sha1)))

        # IMPORTANT: Make no assertion about concluded license.  This tool
        # cannot, with full certainty, determine the license of a file.
        out.write('LicenseConcluded: NOASSERTION\n')

        try:
            license_info = self.license_info_of(path)
        except LicenseInfoNotFound:
            license_info = LicenseInfo([], [], [])

        for spdx in license_info.licenses:
            out.write('LicenseInfoInFile: {}\n'.format(spdx))

        for filename in license_info.filenames:
            out.write(
                'LicenseInfoInFile: LicenseRef-{}\n'.format(
                    hashlib.sha1(filename.encode('utf-8')).hexdigest()))
            self._detected_license_files.add(filename)

        if license_info.copyright_lines:
            for line in license_info.copyright_lines:
                out.write('FileCopyrightText: <text>{}</text>\n'.format(line))
        else:
            out.write('FileCopyrightText: NONE\n')
>>>>>>> 37bb95cd
<|MERGE_RESOLUTION|>--- conflicted
+++ resolved
@@ -270,7 +270,8 @@
         out.write('Creator: Tool: reuse-{}\n'.format(__version__))
 
         now = datetime.datetime.utcnow()
-        out.write('Created: {}Z\n'.format(now.isoformat(timespec='seconds')))
+        now = now.replace(microsecond=0)
+        out.write('Created: {}Z\n'.format(now.isoformat()))
         out.write(
             'CreatorComment: <text>This document was created automatically '
             'using available license information consistent with the '
@@ -283,7 +284,7 @@
         # hash.
         for file_ in all_files:
             relative = self._relative_from_root(file_)
-            ref = hashlib.sha1(relative.encode('utf-8')).hexdigest()
+            ref = hashlib.sha1(str(relative).encode('utf-8')).hexdigest()
             out.write(
                 'Relationship: SPDXRef-DOCUMENT describes '
                 'SPDXRef-{}\n'.format(ref))
@@ -353,17 +354,13 @@
         /tmp/project/src/file, then return src/file.
         """
         path = Path(path).resolve()
-<<<<<<< HEAD
         common = os.path.commonpath([str(path), str(self._root.resolve())])
         return Path(str(path).replace(common + '/', ''))
-=======
-        common = os.path.commonpath([path, self._root.resolve()]) + '/'
-        return str(path).replace(common, '')
 
     def _file_information(self, path: PathLike, out=sys.stdout) -> None:
         """Create SPDX File Information for *path*."""
         relative = self._relative_from_root(path)
-        encoded = relative.encode('utf-8')
+        encoded = str(relative).encode('utf-8')
         out.write('FileName: ./{}\n'.format(relative))
         out.write('SPDXID: SPDXRef-{}\n'.format(
             hashlib.sha1(encoded).hexdigest()))
@@ -395,5 +392,4 @@
             for line in license_info.copyright_lines:
                 out.write('FileCopyrightText: <text>{}</text>\n'.format(line))
         else:
-            out.write('FileCopyrightText: NONE\n')
->>>>>>> 37bb95cd
+            out.write('FileCopyrightText: NONE\n')