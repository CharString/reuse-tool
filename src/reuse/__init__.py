#!/usr/bin/env python3
# -*- coding: utf-8 -*-
#
# Copyright (C) 2017  Free Software Foundation Europe e.V.
#
# This file is part of reuse.  It is copyrighted by the contributors recorded
# in the version control history of the file, available from its original
# location: https://git.fsfe.org/reuse/reuse
#
# reuse is free software: you can redistribute it and/or modify it under the
# terms of the GNU General Public License as published by the Free Software
# Foundation, either version 3 of the License, or (at your option) any later
# version.
#
# reuse is distributed in the hope that it will be useful, but WITHOUT ANY
# WARRANTY; without even the implied warranty of MERCHANTABILITY or FITNESS FOR
# A PARTICULAR PURPOSE.  See the GNU General Public License for more details.
#
# You should have received a copy of the GNU General Public License along with
# reuse.  If not, see <http://www.gnu.org/licenses/>.
#
# SPDX-License-Identifier: GPL-3.0+
# License-Filename: LICENSES/GPL-3.0.txt

"""reuse is a tool for compliance with the REUSE Initiative recommendations."""

# pylint: disable=ungrouped-imports

import datetime
import hashlib
import logging
import os
import re
import sys
from collections import namedtuple
from pathlib import Path
from typing import BinaryIO, Iterator, Optional
from uuid import uuid4

from debian.copyright import Copyright, NotMachineReadableError

from ._util import (GIT_EXE, PathLike, decoded_text_from_binary,
                    execute_command, in_git_repo)

__author__ = 'Carmen Bianca Bakker'
__email__ = 'carmenbianca@fsfe.org'
__license__ = 'GPLv3+'
__version__ = '0.0.4'

_logger = logging.getLogger(__name__)  # pylint: disable=invalid-name

<<<<<<< HEAD
# Amount of bytes that we assume will be big enough to contain the entire
# comment header (including SPDX tags), so that we don't need to read the
# entire file.
_HEADER_BYTES = 4096

_LICENSE_PATTERN = re.compile(r'SPDX-License-Identifier: (.*)')
_LICENSE_FILENAME_PATTERN = re.compile(r'License-Filename: (.*)')
_COPYRIGHT_PATTERN = re.compile(r'(Copyright .*)')
=======
_END_PATTERN = r'(?:\*/)*(?:-->)*$'
_LICENSE_PATTERN = re.compile(
    r'SPDX-License-Identifier: (.*?)' + _END_PATTERN,
    re.MULTILINE)
_LICENSE_FILENAME_PATTERN = re.compile(
    r'License-Filename: (.*?)' + _END_PATTERN,
    re.MULTILINE)
_COPYRIGHT_PATTERN = re.compile(
    r'(Copyright .*?)' + _END_PATTERN,
    re.MULTILINE)
>>>>>>> 63011a2d

_IGNORE_DIR_PATTERNS = [
    re.compile(r'^\.git$'),
    re.compile(r'^\.svn$'),
    re.compile(r'^LICEN[CS]ES$'),
]

_IGNORE_FILE_PATTERNS = [
    re.compile(r'^LICEN[CS]E'),
    re.compile(r'^COPYING'),
    re.compile(r'^copyright$'),
    re.compile(r'.*\.license$'),
    re.compile(r'.*\.spdx$'),
    re.compile(r'^\.gitignore$'),
]

LicenseInfo = namedtuple(
    'LicenseInfo',
    ['licenses', 'filenames', 'copyright_lines'])


class ReuseException(Exception):
    """Base exception."""


class LicenseInfoNotFound(ReuseException):
    """Could not find license for file."""


def _checksum(file_object: BinaryIO, hash_function) -> str:
    """Return checksum of *file_object*."""
    result = hash_function()
    for chunk in iter(
            lambda: file_object.read(128 * result.block_size), b''):
        result.update(chunk)
    return result.hexdigest()


def _copyright_from_debian(
        path: PathLike,
        copyright: Copyright) -> Optional[LicenseInfo]:
    """Find the license information of *path* in the Debian copyright object.
    """
    result = copyright.find_files_paragraph(str(path))

    if result is None:
        raise LicenseInfoNotFound()

    _logger.debug('%s covered by debian/copyright', path)

    return LicenseInfo(
        [result.license.synopsis],
        [],
        list(map(str.strip, result.copyright.splitlines())))


def extract_license_info(text: str) -> LicenseInfo:
    """Extract license information from comments in a file."""
    # TODO: Make this more efficient than doing a regex over the entire file.
    # Though, on a sidenote, it's pretty damn fast.
    license_matches = list(map(str.strip, _LICENSE_PATTERN.findall(text)))
    license_filename_matches = list(map(
        str.strip, _LICENSE_FILENAME_PATTERN.findall(text)))
    copyright_matches = list(map(str.strip, _COPYRIGHT_PATTERN.findall(text)))

    return LicenseInfo(
        license_matches,
        license_filename_matches,
        copyright_matches)


class Project:
    """Holds a project's root, more or less.  This is very convenient, because
    a lot of interactions require knowing where you are in relation to the
    project root.
    """

    def __init__(self, root: PathLike):
        self._root = Path(root)
        if not self._root.is_dir():
            raise ReuseException('%s is no valid path' % self._root)

        self._is_git_repo = None
        # Use '0' as None, because None is a valid value...
        self._copyright_val = 0
        self._detected_license_files = set()

    def all_files(self, directory: PathLike = None) -> Iterator[Path]:
        """Yield all files in *directory* and its subdirectories.

        The files that are not yielded are:

        - Files ignored by VCS (e.g., see .gitignore)

        - Files/directories matching IGNORE_*_PATTERNS.
        """
        if directory is None:
            directory = self._root
        directory = Path(directory)

        for root, dirs, files in os.walk(str(directory)):
            root = Path(root)
            _logger.debug('currently walking in %s', root)

            # Don't walk ignored directories
            for dir_ in list(dirs):
                for pattern in _IGNORE_DIR_PATTERNS:
                    if pattern.match(dir_):
                        _logger.debug('ignoring %s - reuse', root / dir_)
                        dirs.remove(dir_)
                if self._ignored_by_vcs(root / dir_):
                    _logger.debug(
                        'ignoring %s - ignored by vcs', root / dir_)
                    dirs.remove(dir_)

            # Filter files.
            for file_ in files:
                # General ignored files
                try:
                    for pattern in _IGNORE_FILE_PATTERNS:
                        if pattern.match(file_):
                            _logger.debug('ignoring %s - reuse', root / file_)
                            # Have to continue the outer loop here, so throw an
                            # exception.  Not the cleanest solution.
                            raise ReuseException()
                except ReuseException:
                    continue

                if self._ignored_by_vcs(root / file_):
                    _logger.debug('ignoring %s - ignored by vcs', root / file_)
                    continue

                _logger.debug('yielding %s', file_)
                yield root / file_

    def license_info_of(
            self,
            path: PathLike,
            ignore_debian: bool = False) -> LicenseInfo:
        """Get the license information of *path*.

        This function will return any license information that it can found.
        It will only raise a LicenseInfoNotFound error if no license
        information could be found at all.  It is up to the user to apply
        further logic to the findings.
        """
        path = Path(path)
        license_path = Path('{}.license'.format(path))

        # Find the correct path to search.  Prioritise 'path.license'.
        if license_path.exists():
            _logger.debug(
                'detected %s .license file, searching that instead',
                license_path)
        else:
            license_path = path
        _logger.debug('searching %s for license information', path)

        # Try to extract license information from the file.
        license_result = None
        try:
            fp = license_path.open('rb')
        except IOError as error:
            raise LicenseInfoNotFound(
                '{} does not exist or could not be '
                'opened'.format(path))from error
        try:
            license_result = extract_license_info(
                decoded_text_from_binary(fp, size=_HEADER_BYTES))
            # Only return if the result contains a SPDX-License-Identifier
            # tag.  If it does not, the file may have contained a copyright
            # line.  That means we first want to check debian/copyright.
            if any(license_result.licenses):
                return license_result
        finally:
            fp.close()

        # Search the debian/copyright file for copyright information.
        if not ignore_debian and self._copyright:
            try:
                return _copyright_from_debian(
                    self._relative_from_root(path),
                    self._copyright)
            except LicenseInfoNotFound:
                pass

        # Return the result we found earlier if debian/copyright didn't contain
        # more information.
        if license_result is not None and any(license_result):
            return license_result

        raise LicenseInfoNotFound()

    def unlicensed(
            self,
            path: PathLike = None,
            ignore_debian: bool = False) -> Iterator[Path]:
        """Yield all unlicensed files under *path*.

        If *path* is not specified, it becomes root.
        """
        if path is None:
            path = self._root
        for file_ in self.all_files(path):
            try:
                license_info = self.license_info_of(
                    file_,
                    ignore_debian=ignore_debian)
            except LicenseInfoNotFound:
                yield file_

            if not any(license_info.licenses):
                yield file_

    def bill_of_materials(self, out=sys.stdout) -> None:
        """Generate a bill of materials from the project.  The bill of
        materials is written to *out*.

        See https://spdx.org/specifications.
        """
        # Write mandatory tags
        out.write('SPDXVersion: SPDX-2.1\n')
        out.write('DataLicense: CC0-1.0\n')
        out.write('SPDXID: SPDXRef-DOCUMENT\n')

        out.write('DocumentName: {}\n'.format(self._root.resolve().name))
        # TODO: Generate UUID from git revision maybe
        # TODO: Fix the URL
        out.write(
            'DocumentNamespace: '
            'http://spdx.org/spdxdocs/spdx-v2.1-{}\n'.format(uuid4()))

        # Author
        # TODO: Fix Person and Organization
        out.write('Creator: Person: Anonymous ()\n')
        out.write('Creator: Organization: Anonymous ()\n')
        out.write('Creator: Tool: reuse-{}\n'.format(__version__))

        now = datetime.datetime.utcnow()
        now = now.replace(microsecond=0)
        out.write('Created: {}Z\n'.format(now.isoformat()))
        out.write(
            'CreatorComment: <text>This document was created automatically '
            'using available license information consistent with the '
            'REUSE Initiative.</text>\n')

        all_files = list(self.all_files())

        # List all DESCRIBES relationships.  This involves some code
        # duplication in determining the relative path to the file and its
        # hash.
        for file_ in all_files:
            relative = self._relative_from_root(file_)
            ref = hashlib.sha1(str(relative).encode('utf-8')).hexdigest()
            out.write(
                'Relationship: SPDXRef-DOCUMENT describes '
                'SPDXRef-{}\n'.format(ref))

        # File information
        for file_ in all_files:
            out.write('\n')
            self._file_information(file_, out)

        # Licenses
        for file_ in self._detected_license_files:
            if not Path(file_).exists():
                _logger.warning('could not find %s', file_)
                continue
            out.write('\n')
            out.write(
                'LicenseID: LicenseRef-{}\n'.format(
                    hashlib.sha1(str(file_).encode('utf-8')).hexdigest()))
            # TODO: Maybe do an assertion here
            out.write('LicenseName: NOASSERTION\n')

            with (self._root / file_).open() as fp:
                out.write('ExtractedText: <text>{}</text>\n'.format(fp.read()))

    @property
    def is_git_repo(self) -> bool:
        """Is the project a git repository?  Cache the result."""
        if self._is_git_repo is None:
            self._is_git_repo = in_git_repo(self._root)
        return self._is_git_repo

    @property
    def _copyright(self) -> Optional[Copyright]:
        if self._copyright_val == 0:
            copyright_path = self._root / 'debian' / 'copyright'
            try:
                with copyright_path.open() as fp:
                    self._copyright_val = Copyright(fp)
            except (IOError, OSError):
                _logger.debug('no debian/copyright file, or could not read it')
            except NotMachineReadableError:
                _logger.exception('debian/copyright has syntax errors')

            # This check is a bit redundant, but otherwise I'd have to repeat
            # this line under each exception.
            if not self._copyright_val:
                self._copyright_val = None
        return self._copyright_val

    def _ignored_by_git(self, path: PathLike) -> bool:
        """Is *path* covered by the ignore mechanism of git?

        Always return False if git is not installed.
        """
        path = self._relative_from_root(path)
        if GIT_EXE is None:
            return False

        command = [GIT_EXE, 'check-ignore', str(path)]
        result = execute_command(command, _logger, cwd=str(self._root))

        return not result.returncode

    def _ignored_by_vcs(self, path: PathLike) -> bool:
        """Is *path* covered by the ignore mechanism of the VCS (e.g.,
        .gitignore)?
        """
        if self.is_git_repo:
            return self._ignored_by_git(path)
        return False

    def _relative_from_root(self, path: PathLike) -> Path:
        """If the project root is /tmp/project, and *path* is
        /tmp/project/src/file, then return src/file.
        """
        path = Path(path).resolve()
        common = os.path.commonpath([str(path), str(self._root.resolve())])
        return Path(str(path).replace(common + '/', ''))

    def _file_information(self, path: PathLike, out=sys.stdout) -> None:
        """Create SPDX File Information for *path*."""
        relative = self._relative_from_root(path)
        encoded = str(relative).encode('utf-8')
        out.write('FileName: ./{}\n'.format(relative))
        out.write('SPDXID: SPDXRef-{}\n'.format(
            hashlib.sha1(encoded).hexdigest()))

        with path.open('rb') as fp:
            out.write(
                'FileChecksum: SHA1: {}\n'.format(
                    _checksum(fp, hashlib.sha1)))

        # IMPORTANT: Make no assertion about concluded license.  This tool
        # cannot, with full certainty, determine the license of a file.
        out.write('LicenseConcluded: NOASSERTION\n')

        license_info = self.license_info_of(path)

        for spdx in license_info.licenses:
            out.write('LicenseInfoInFile: {}\n'.format(spdx))

        for filename in license_info.filenames:
            out.write(
                'LicenseInfoInFile: LicenseRef-{}\n'.format(
                    hashlib.sha1(filename.encode('utf-8')).hexdigest()))
            self._detected_license_files.add(filename)

        if license_info.copyright_lines:
            for line in license_info.copyright_lines:
                out.write('FileCopyrightText: <text>{}</text>\n'.format(line))
        else:
            out.write('FileCopyrightText: NONE\n')<|MERGE_RESOLUTION|>--- conflicted
+++ resolved
@@ -49,16 +49,11 @@
 
 _logger = logging.getLogger(__name__)  # pylint: disable=invalid-name
 
-<<<<<<< HEAD
 # Amount of bytes that we assume will be big enough to contain the entire
 # comment header (including SPDX tags), so that we don't need to read the
 # entire file.
 _HEADER_BYTES = 4096
 
-_LICENSE_PATTERN = re.compile(r'SPDX-License-Identifier: (.*)')
-_LICENSE_FILENAME_PATTERN = re.compile(r'License-Filename: (.*)')
-_COPYRIGHT_PATTERN = re.compile(r'(Copyright .*)')
-=======
 _END_PATTERN = r'(?:\*/)*(?:-->)*$'
 _LICENSE_PATTERN = re.compile(
     r'SPDX-License-Identifier: (.*?)' + _END_PATTERN,
@@ -69,7 +64,6 @@
 _COPYRIGHT_PATTERN = re.compile(
     r'(Copyright .*?)' + _END_PATTERN,
     re.MULTILINE)
->>>>>>> 63011a2d
 
 _IGNORE_DIR_PATTERNS = [
     re.compile(r'^\.git$'),
